var test = require('tape');
var simulate = require('../index.js').simulate;

test('Tests simulate & setMap functions for v4 responses', function (assert) {
  var map = {};
  var config = JSON.parse(JSON.stringify(require('./fixtures/configuration.v4.test.json')));
  var version = 'v4';

  map.setCenter = function (center) {
<<<<<<< HEAD
    assert.ok(Math.abs(center[0] - (-105.58226883430387)) < 0.00001 && Math.abs(center[1] - (40.3660567903361)) < 0.00001, 'map.setCenter is within reasonable distance of coordinates at 30 seconds into route');
=======
    assert.deepEqual(center, [ -105.582209, 40.36596 ], 'map.setCenter called with first coordinate in route linestring'); 
>>>>>>> 93c503a8
  };

  var response = simulate(map, config, version);
  var responses = [];
  map.easeTo = function (object) {
    if (responses.length < 5) {
      responses.push(object);
    } else {
      clearInterval(response.interval);
      easeToTest(responses);
    }
  };

  function easeToTest (responses) {
<<<<<<< HEAD
    var longitude0 = -105.5822446873192;
    var latitude0 = 40.36594702281948;
    var bearing0 = 0;
    assert.ok(Math.abs(responses[0].center[0] - longitude0) <= 0.00001 && Math.abs(responses[0].center[1] - latitude0) <= 0.00001, 'map.easeTo called for step #1 with center within reasonable threshold of expected');
    assert.ok(Math.abs(responses[0].bearing - bearing0) <= 0.00001, 'map.easeTo called for step #1 with bearing within reasonable threshold of 0');

    var longitude1 = -105.5823163485612;
    var latitude1 = 40.36592096419095;
    var bearing1 = -115.51329462754073;
    assert.ok(Math.abs(responses[1].center[0] - longitude1) <= 0.00001 && Math.abs(responses[1].center[1] - latitude1) <= 0.00001, 'map.easeTo called for step #2 with center within reasonable threshold of expected');
    assert.ok(Math.abs(responses[1].bearing - bearing1) <= 0.00001, 'map.easeTo called for step #2 with bearing within reasonable threshold of expected');

    var longitude2 = -105.58238848370145;
    var latitude2 = 40.365895686185645;
    var bearing2 = -114.69872768409871;
    assert.ok(Math.abs(responses[2].center[0] - longitude2) <= 0.00001 && Math.abs(responses[2].center[1] - latitude2) <= 0.00001, 'map.easeTo called for step #3 with center within reasonable threshold of expected');
    assert.ok(Math.abs(responses[2].bearing - bearing2) <= 0.00001, 'map.easeTo called for step #3 with bearing within reasonable threshold of expected');

    var longitude3 = -105.58246150286853;
    var latitude3 = 40.36587186433704;
    var bearing3 = -113.1796410747505;
    assert.ok(Math.abs(responses[3].center[0] - longitude3) <= 0.00001 && Math.abs(responses[3].center[1] - latitude3) <= 0.00001, 'map.easeTo called for step #4 with center within reasonable threshold of expected');
    assert.ok(Math.abs(responses[3].bearing - bearing3) <= 0.00001, 'map.easeTo called for step #4 with bearing within reasonable threshold of expected');

    var longitude4 = -105.5825351298541;
    var latitude4 = 40.36584919354879;
    var bearing4 = -112.00493412525029;
    assert.ok(Math.abs(responses[4].center[0] - longitude4) <= 0.00001 && Math.abs(responses[4].center[1] - latitude4) <= 0.00001, 'map.easeTo called for step #4 with center within reasonable threshold of expected');
    assert.ok(Math.abs(responses[4].bearing - bearing4) <= 0.00001, 'map.easeTo called for step #4 with bearing within reasonable threshold of expected');
=======
    var longitude0 = -105.582209;
    var latitude0 = 40.36596;
    var bearing0 = 0;
    assert.ok(Math.abs(responses[0].center[0] - longitude0) <= 0.0000001 && Math.abs(responses[0].center[1] - latitude0) <= 0.00001, 'map.easeTo called for step #1 with center within reasonable threshold of -105.585181,40.365692');
    assert.ok(Math.abs(responses[0].bearing - bearing0) <= 0.0000001, 'map.easeTo called for step #1 with bearing within reasonable threshold of 0');
    
    var longitude1 = -105.58228066126962;
    var latitude1 = 40.36593394139349;
    var bearing1 = -115.51327151208723;
    assert.ok(Math.abs(responses[1].center[0] - longitude1) <= 0.0000001 && Math.abs(responses[1].center[1] - latitude1) <= 0.00001, 'map.easeTo called for step #2 with center within reasonable threshold of -105.58522368847119,40.36559572388816');
    assert.ok(Math.abs(responses[1].bearing - bearing1) <= 0.0000001, 'map.easeTo called for step #2 with bearing within reasonable threshold of -115.51327151208723');
   
    var longitude2 = -105.58235232248381;
    var latitude2 = 40.365907882742746;
    var bearing2 = -115.51331794183936;
    assert.ok(Math.abs(responses[2].center[0] - longitude2) <= 0.0000001 && Math.abs(responses[2].center[1] - latitude2) <= 0.00001, 'map.easeTo called for step #3 with center within reasonable threshold of -105.58526530547272,40.365499157826925');
    assert.ok(Math.abs(responses[2].bearing - bearing2) <= 0.0000001, 'map.easeTo called for step #3 with bearing within reasonable threshold of -115.51331794183936');
    
    var longitude3 = -105.58242513932977;
    var latitude3 = 40.36588372762338;
    var bearing3 = -113.52718801898948;
    assert.ok(Math.abs(responses[3].center[0] - longitude3) <= 0.0000001 && Math.abs(responses[3].center[1] - latitude3) <= 0.00001, 'map.easeTo called for step #4 with center within reasonable threshold of -105.58529891525747,40.365401033898515');
    assert.ok(Math.abs(responses[3].bearing - bearing3) <= 0.0000001, 'map.easeTo called for step #4 with bearing within reasonable threshold of -113.52718801898948');
    
    var longitude4 = -105.58249815847094;
    var latitude4 = 40.365859905751705;
    var bearing4 = -113.17966483450002;
    assert.ok(Math.abs(responses[4].center[0] - longitude4) <= 0.0000001 && Math.abs(responses[4].center[1] - latitude4) <= 0.00001, 'map.easeTo called for step #4 with center within reasonable threshold of -105.585306,40.365309');
    assert.ok(Math.abs(responses[4].bearing - bearing4) <= 0.0000001, 'map.easeTo called for step #4 with bearing within reasonable threshold of -113.17966483450002');
>>>>>>> 93c503a8

    for (var i = 0; i < responses.length; i++) {
      assert.equal(responses[i].duration, 1000, 'map.easeTo called for each step with duration at 1000');
      assert.ok(35 < responses[i].pitch < 40, 'map.easeTo called for each step with pitch between 35 and 40');
      assert.ok(17 < responses[i].zoom < 17.5, 'map.easeTo called for each step with zoom between 17 and 17.5');
    }
  }

  assert.end();
});

test('Tests simulate & setMap functions for v5 responses', function (assert) {
  var map = {};
  var config = JSON.parse(JSON.stringify(require('./fixtures/configuration.v5.test.json')));
  var version = 'v5';

  map.setCenter = function (center) {
    assert.ok(Math.abs(center[0] - (-105.58380889477377)) < 0.00001 && Math.abs(center[1] - (40.36600447188571)) < 0.00001, 'map.setCenter is within reasonable distance of coordinates at 30 seconds into route');
  };

  var response = simulate(map, config, version);
  var responses = [];
  map.easeTo = function (object) {
    if (responses.length < 5) {
      responses.push(object);
    } else {
      clearInterval(response.interval);
      easeToTest(responses);
    }
  };

  function easeToTest (responses) {
    var longitude0 = -105.58378121389613;
    var latitude0 = 40.36567522207599;
    var bearing0 = 0;
<<<<<<< HEAD
    assert.ok(Math.abs(responses[0].center[0] - longitude0) <= 0.00001 && Math.abs(responses[0].center[1] - latitude0) <= 0.00001, 'map.easeTo called for step #1 with center within reasonable threshold of -105.583769,40.365675');
    assert.ok(Math.abs(responses[0].bearing - bearing0) <= 0.00001, 'map.easeTo called for step #1 with bearing within reasonable threshold of 0');

    var longitude1 = -105.58385614577602;
    var latitude1 = 40.36567658447724;
    var bearing1 = -88.63298497761728;
    assert.ok(Math.abs(responses[1].center[0] - longitude1) <= 0.00001 && Math.abs(responses[1].center[1] - latitude1) <= 0.00001, 'map.easeTo called for step #2 with center within reasonable threshold of -105.5838439318794,40.365676362409125');
    assert.ok(Math.abs(responses[1].bearing - bearing1) <= 0.00001, 'map.easeTo called for step #2 with bearing within reasonable threshold of -88.6329770838254');

    var longitude2 = -105.58393102744678;
    var latitude2 = 40.36567873426351;
    var bearing2 = -87.84211232828538;
    assert.ok(Math.abs(responses[2].center[0] - longitude2) <= 0.00001 && Math.abs(responses[2].center[1] - latitude2) <= 0.00001, 'map.easeTo called for step #3 with center within reasonable threshold of -105.58391882532591,40.36567832752468');
    assert.ok(Math.abs(responses[2].bearing - bearing2) <= 0.00001, 'map.easeTo called for step #3 with bearing within reasonable threshold of -88.02763348689591');

    var longitude3 = -105.58400587601315;
    var latitude3 = 40.36568142642309;
    var bearing3 = -87.29723348598078;
    assert.ok(Math.abs(responses[3].center[0] - longitude3) <= 0.00001 && Math.abs(responses[3].center[1] - latitude3) <= 0.00001, 'map.easeTo called for step #4 with center within reasonable threshold of -105.58399368496539,40.36568082283482');
    assert.ok(Math.abs(responses[3].bearing - bearing3) <= 0.00001, 'map.easeTo called for step #4 with bearing within reasonable threshold of -87.49496514567676');

    var longitude4 = -105.58408061529192;
    var latitude4 = 40.36568606143033;
    var bearing4 = -85.34674227373826;
    assert.ok(Math.abs(responses[4].center[0] - longitude4) <= 0.00001 && Math.abs(responses[4].center[1] - latitude4) <= 0.00001, 'map.easeTo called for step #4 with center within reasonable threshold of -105.58406843278878,40.36568530592743');
    assert.ok(Math.abs(responses[4].bearing - bearing4) <= 0.00001, 'map.easeTo called for step #4 with bearing within reasonable threshold of -85.49912942979803');
=======
    assert.ok(Math.abs(responses[0].center[0] - longitude0) <= 0.0000001 && Math.abs(responses[0].center[1] - latitude0) <= 0.00001, 'map.easeTo called for step #1 with center within reasonable threshold of -105.583769,40.365675');
    assert.ok(Math.abs(responses[0].bearing - bearing0) <= 0.0000001, 'map.easeTo called for step #1 with bearing within reasonable threshold of 0');
    
    var longitude1 = -105.5838439318794;
    var latitude1 = 40.365676362409125;
    var bearing1 = -88.6329770838254;
    assert.ok(Math.abs(responses[1].center[0] - longitude1) <= 0.0000001 && Math.abs(responses[1].center[1] - latitude1) <= 0.00001, 'map.easeTo called for step #2 with center within reasonable threshold of -105.5838439318794,40.365676362409125');
    assert.ok(Math.abs(responses[1].bearing - bearing1) <= 0.0000001, 'map.easeTo called for step #2 with bearing within reasonable threshold of -88.6329770838254');
   
    var longitude2 = -105.58391882532591;
    var latitude2 = 40.36567832752468;
    var bearing2 = -88.02763348689591;
    assert.ok(Math.abs(responses[2].center[0] - longitude2) <= 0.0000001 && Math.abs(responses[2].center[1] - latitude2) <= 0.00001, 'map.easeTo called for step #3 with center within reasonable threshold of -105.58391882532591,40.36567832752468');
    assert.ok(Math.abs(responses[2].bearing - bearing2) <= 0.0000001, 'map.easeTo called for step #3 with bearing within reasonable threshold of -88.02763348689591');
    
    var longitude3 = -105.58399368496539;
    var latitude3 = 40.36568082283482;
    var bearing3 = -87.49496514567676;
    assert.ok(Math.abs(responses[3].center[0] - longitude3) <= 0.0000001 && Math.abs(responses[3].center[1] - latitude3) <= 0.00001, 'map.easeTo called for step #4 with center within reasonable threshold of -105.58399368496539,40.36568082283482');
    assert.ok(Math.abs(responses[3].bearing - bearing3) <= 0.0000001, 'map.easeTo called for step #4 with bearing within reasonable threshold of -87.49496514567676');
    
    var longitude4 = -105.58406843278878;
    var latitude4 = 40.36568530592743;
    var bearing4 = -85.49912942979803;
    assert.ok(Math.abs(responses[4].center[0] - longitude4) <= 0.0000001 && Math.abs(responses[4].center[1] - latitude4) <= 0.00001, 'map.easeTo called for step #4 with center within reasonable threshold of -105.58406843278878,40.36568530592743');
    assert.ok(Math.abs(responses[4].bearing - bearing4) <= 0.0000001, 'map.easeTo called for step #4 with bearing within reasonable threshold of -85.49912942979803');
>>>>>>> 93c503a8

    for (var i = 0; i < responses.length; i++) {
      assert.equal(responses[i].duration, 1000, 'map.easeTo called for each step with duration at 1000');
      assert.ok(35 < responses[i].pitch < 40, 'map.easeTo called for each step with pitch between 35 and 40');
      assert.ok(17 < responses[i].zoom < 17.5, 'map.easeTo called for each step with zoom between 17 and 17.5');
    }
  }
  assert.end();
});

test('Tests simulate & setMap functions for v5 responses in speedmode', function (assert) {
  var map = {};
  var config = JSON.parse(JSON.stringify(require('./fixtures/configuration.v5.test.json')));
  config['spacing'] = 'acceldecel';
  var version = 'v5';

  map.setCenter = function (center) {
    assert.deepEqual(center, [ -105.58380889477377, 40.36600447188571 ], 'map.setCenter called with first coordinate in route linestring');
  };

  var response = simulate(map, config, version);
  var responses = [];
  map.easeTo = function (object) {
    if (responses.length < 5) {
      responses.push(object);
    } else {
      clearInterval(response.interval);
      easeToTest(responses);
    }
  };

  function easeToTest (responses) {
    var expected = 17 - ( 14.21082472218207 - 30 ) / 70;
    for (var i = 0; i < responses.length; i++) {
      assert.ok(Math.abs(expected - responses[i].zoom) < 0.00001, 'Calculated zoom is within reasonable threshold of expected zoom');
    }
  }
  assert.end();
});<|MERGE_RESOLUTION|>--- conflicted
+++ resolved
@@ -7,11 +7,7 @@
   var version = 'v4';
 
   map.setCenter = function (center) {
-<<<<<<< HEAD
     assert.ok(Math.abs(center[0] - (-105.58226883430387)) < 0.00001 && Math.abs(center[1] - (40.3660567903361)) < 0.00001, 'map.setCenter is within reasonable distance of coordinates at 30 seconds into route');
-=======
-    assert.deepEqual(center, [ -105.582209, 40.36596 ], 'map.setCenter called with first coordinate in route linestring'); 
->>>>>>> 93c503a8
   };
 
   var response = simulate(map, config, version);
@@ -26,7 +22,6 @@
   };
 
   function easeToTest (responses) {
-<<<<<<< HEAD
     var longitude0 = -105.5822446873192;
     var latitude0 = 40.36594702281948;
     var bearing0 = 0;
@@ -56,37 +51,6 @@
     var bearing4 = -112.00493412525029;
     assert.ok(Math.abs(responses[4].center[0] - longitude4) <= 0.00001 && Math.abs(responses[4].center[1] - latitude4) <= 0.00001, 'map.easeTo called for step #4 with center within reasonable threshold of expected');
     assert.ok(Math.abs(responses[4].bearing - bearing4) <= 0.00001, 'map.easeTo called for step #4 with bearing within reasonable threshold of expected');
-=======
-    var longitude0 = -105.582209;
-    var latitude0 = 40.36596;
-    var bearing0 = 0;
-    assert.ok(Math.abs(responses[0].center[0] - longitude0) <= 0.0000001 && Math.abs(responses[0].center[1] - latitude0) <= 0.00001, 'map.easeTo called for step #1 with center within reasonable threshold of -105.585181,40.365692');
-    assert.ok(Math.abs(responses[0].bearing - bearing0) <= 0.0000001, 'map.easeTo called for step #1 with bearing within reasonable threshold of 0');
-    
-    var longitude1 = -105.58228066126962;
-    var latitude1 = 40.36593394139349;
-    var bearing1 = -115.51327151208723;
-    assert.ok(Math.abs(responses[1].center[0] - longitude1) <= 0.0000001 && Math.abs(responses[1].center[1] - latitude1) <= 0.00001, 'map.easeTo called for step #2 with center within reasonable threshold of -105.58522368847119,40.36559572388816');
-    assert.ok(Math.abs(responses[1].bearing - bearing1) <= 0.0000001, 'map.easeTo called for step #2 with bearing within reasonable threshold of -115.51327151208723');
-   
-    var longitude2 = -105.58235232248381;
-    var latitude2 = 40.365907882742746;
-    var bearing2 = -115.51331794183936;
-    assert.ok(Math.abs(responses[2].center[0] - longitude2) <= 0.0000001 && Math.abs(responses[2].center[1] - latitude2) <= 0.00001, 'map.easeTo called for step #3 with center within reasonable threshold of -105.58526530547272,40.365499157826925');
-    assert.ok(Math.abs(responses[2].bearing - bearing2) <= 0.0000001, 'map.easeTo called for step #3 with bearing within reasonable threshold of -115.51331794183936');
-    
-    var longitude3 = -105.58242513932977;
-    var latitude3 = 40.36588372762338;
-    var bearing3 = -113.52718801898948;
-    assert.ok(Math.abs(responses[3].center[0] - longitude3) <= 0.0000001 && Math.abs(responses[3].center[1] - latitude3) <= 0.00001, 'map.easeTo called for step #4 with center within reasonable threshold of -105.58529891525747,40.365401033898515');
-    assert.ok(Math.abs(responses[3].bearing - bearing3) <= 0.0000001, 'map.easeTo called for step #4 with bearing within reasonable threshold of -113.52718801898948');
-    
-    var longitude4 = -105.58249815847094;
-    var latitude4 = 40.365859905751705;
-    var bearing4 = -113.17966483450002;
-    assert.ok(Math.abs(responses[4].center[0] - longitude4) <= 0.0000001 && Math.abs(responses[4].center[1] - latitude4) <= 0.00001, 'map.easeTo called for step #4 with center within reasonable threshold of -105.585306,40.365309');
-    assert.ok(Math.abs(responses[4].bearing - bearing4) <= 0.0000001, 'map.easeTo called for step #4 with bearing within reasonable threshold of -113.17966483450002');
->>>>>>> 93c503a8
 
     for (var i = 0; i < responses.length; i++) {
       assert.equal(responses[i].duration, 1000, 'map.easeTo called for each step with duration at 1000');
@@ -122,7 +86,7 @@
     var longitude0 = -105.58378121389613;
     var latitude0 = 40.36567522207599;
     var bearing0 = 0;
-<<<<<<< HEAD
+
     assert.ok(Math.abs(responses[0].center[0] - longitude0) <= 0.00001 && Math.abs(responses[0].center[1] - latitude0) <= 0.00001, 'map.easeTo called for step #1 with center within reasonable threshold of -105.583769,40.365675');
     assert.ok(Math.abs(responses[0].bearing - bearing0) <= 0.00001, 'map.easeTo called for step #1 with bearing within reasonable threshold of 0');
 
@@ -149,34 +113,6 @@
     var bearing4 = -85.34674227373826;
     assert.ok(Math.abs(responses[4].center[0] - longitude4) <= 0.00001 && Math.abs(responses[4].center[1] - latitude4) <= 0.00001, 'map.easeTo called for step #4 with center within reasonable threshold of -105.58406843278878,40.36568530592743');
     assert.ok(Math.abs(responses[4].bearing - bearing4) <= 0.00001, 'map.easeTo called for step #4 with bearing within reasonable threshold of -85.49912942979803');
-=======
-    assert.ok(Math.abs(responses[0].center[0] - longitude0) <= 0.0000001 && Math.abs(responses[0].center[1] - latitude0) <= 0.00001, 'map.easeTo called for step #1 with center within reasonable threshold of -105.583769,40.365675');
-    assert.ok(Math.abs(responses[0].bearing - bearing0) <= 0.0000001, 'map.easeTo called for step #1 with bearing within reasonable threshold of 0');
-    
-    var longitude1 = -105.5838439318794;
-    var latitude1 = 40.365676362409125;
-    var bearing1 = -88.6329770838254;
-    assert.ok(Math.abs(responses[1].center[0] - longitude1) <= 0.0000001 && Math.abs(responses[1].center[1] - latitude1) <= 0.00001, 'map.easeTo called for step #2 with center within reasonable threshold of -105.5838439318794,40.365676362409125');
-    assert.ok(Math.abs(responses[1].bearing - bearing1) <= 0.0000001, 'map.easeTo called for step #2 with bearing within reasonable threshold of -88.6329770838254');
-   
-    var longitude2 = -105.58391882532591;
-    var latitude2 = 40.36567832752468;
-    var bearing2 = -88.02763348689591;
-    assert.ok(Math.abs(responses[2].center[0] - longitude2) <= 0.0000001 && Math.abs(responses[2].center[1] - latitude2) <= 0.00001, 'map.easeTo called for step #3 with center within reasonable threshold of -105.58391882532591,40.36567832752468');
-    assert.ok(Math.abs(responses[2].bearing - bearing2) <= 0.0000001, 'map.easeTo called for step #3 with bearing within reasonable threshold of -88.02763348689591');
-    
-    var longitude3 = -105.58399368496539;
-    var latitude3 = 40.36568082283482;
-    var bearing3 = -87.49496514567676;
-    assert.ok(Math.abs(responses[3].center[0] - longitude3) <= 0.0000001 && Math.abs(responses[3].center[1] - latitude3) <= 0.00001, 'map.easeTo called for step #4 with center within reasonable threshold of -105.58399368496539,40.36568082283482');
-    assert.ok(Math.abs(responses[3].bearing - bearing3) <= 0.0000001, 'map.easeTo called for step #4 with bearing within reasonable threshold of -87.49496514567676');
-    
-    var longitude4 = -105.58406843278878;
-    var latitude4 = 40.36568530592743;
-    var bearing4 = -85.49912942979803;
-    assert.ok(Math.abs(responses[4].center[0] - longitude4) <= 0.0000001 && Math.abs(responses[4].center[1] - latitude4) <= 0.00001, 'map.easeTo called for step #4 with center within reasonable threshold of -105.58406843278878,40.36568530592743');
-    assert.ok(Math.abs(responses[4].bearing - bearing4) <= 0.0000001, 'map.easeTo called for step #4 with bearing within reasonable threshold of -85.49912942979803');
->>>>>>> 93c503a8
 
     for (var i = 0; i < responses.length; i++) {
       assert.equal(responses[i].duration, 1000, 'map.easeTo called for each step with duration at 1000');
